--- conflicted
+++ resolved
@@ -5,11 +5,8 @@
 import * as branchController from './branch.controller.js';
 import * as clientController from './client.controller.js';
 import * as groupController from './group.controller.js';
-<<<<<<< HEAD
 import * as roleController from './role.controller.js';
-=======
 import * as timelineController from './timeline.controller.js';
->>>>>>> 4dc6ee95
 
 export {
   authController,
@@ -19,9 +16,6 @@
   branchController,
   clientController,
   groupController,
-<<<<<<< HEAD
   roleController,
-=======
   timelineController,
->>>>>>> 4dc6ee95
 };
