--- conflicted
+++ resolved
@@ -5,11 +5,8 @@
 import * as branchValidation from './branch.validation.js';
 import * as clientValidation from './client.validation.js';
 import * as groupValidation from './group.validation.js';
-<<<<<<< HEAD
 import * as roleValidation from './role.validation.js';
-=======
 import * as timelineValidation from './timeline.validation.js';
->>>>>>> 4dc6ee95
 
 export {
   authValidation,
@@ -19,9 +16,6 @@
   branchValidation,
   clientValidation,
   groupValidation,
-<<<<<<< HEAD
   roleValidation,
-=======
   timelineValidation,
->>>>>>> 4dc6ee95
 };