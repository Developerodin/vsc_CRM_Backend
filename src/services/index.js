--- conflicted
+++ resolved
@@ -7,11 +7,8 @@
 import * as branchService from './branch.service.js';
 import * as clientService from './client.service.js';
 import * as groupService from './group.service.js';
-<<<<<<< HEAD
 import * as roleService from './role.service.js';
-=======
 import * as timelineService from './timeline.service.js';
->>>>>>> 4dc6ee95
 
 export {
   teamMemberService,
@@ -19,9 +16,6 @@
   branchService,
   clientService,
   groupService,
-<<<<<<< HEAD
   roleService,
-=======
   timelineService,
->>>>>>> 4dc6ee95
 };
